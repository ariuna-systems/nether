import asyncio
import contextlib
import logging
import uuid
from collections.abc import AsyncIterator, Awaitable, Callable, Coroutine
from typing import Any, Protocol, Self

from nether.service import ServiceProtocol

from .common import Command, Event, Message, Query
from .console import configure_logger

logger = logging.getLogger(__name__)
logger.propagate = False
configure_logger(logger)


class MediatorContextProtocol(Protocol):
  def __init__(
    self, handle_message: Callable[[Message, "MediatorContextProtocol"], Coroutine[Any, Any, None]] = ...
  ): ...
  @property
  def identifier(self) -> uuid.UUID: ...

  async def process(self, message: Message) -> None: ...

  async def close(self) -> None: ...
<<<<<<< HEAD

  def join_stream(self) -> asyncio.Queue[Any]: ...

=======
  def join_stream(self) -> tuple[asyncio.Queue[Any], asyncio.Event]: ...
>>>>>>> 171aedb7
  def add_task(self, task: asyncio.Task[None]) -> None: ...

  async def receive_result(self) -> Event | None: ...


type MediatorContextManager = Callable[[], contextlib.AbstractAsyncContextManager[MediatorContextProtocol]]


class MediatorProtocol(Protocol):
  @property
  def services(self) -> set[ServiceProtocol[Any]]: ...

  async def stop(self) -> None: ...

  @contextlib.asynccontextmanager
  def context(self) -> AsyncIterator[MediatorContextProtocol]: ...

  async def register_context(self, context: MediatorContextProtocol) -> None: ...

  async def unregister_context(self, context: MediatorContextProtocol) -> None: ...

  async def handle_message(self, message: Message, context: MediatorContextProtocol) -> None: ...

  async def _handle_global_message(self, message: Message, log_level: int = logging.DEBUG) -> None: ...

  def register(self, service: ServiceProtocol[Any]) -> None: ...

  def unregister(self, service: ServiceProtocol[Any]) -> None: ...


class MediatorContext:
  """Context manager for a unit of work, providing isolated queues."""

  def __init__(self, handle_message: Callable[[Message, MediatorContextProtocol], Coroutine[Any, Any, None]]):
    """If mediator not passed, automatically gets the singleton `Mediator` instance"""
    self._handle_message = handle_message

    self._id = uuid.uuid4()
    self._results: asyncio.Queue[Event] = asyncio.Queue()
    self._active_tasks: set[asyncio.Task[None]] = set()
    self._stream: asyncio.Queue[Any] = asyncio.Queue()
    self._stream_stop_event: asyncio.Event = asyncio.Event()

  @property
  def identifier(self) -> uuid.UUID:
    return self._id

  async def _graceful_finish(self) -> None:
    while self._active_tasks:
      if self._active_tasks:  # If running tasks, wait for at least one to finish
        _, pending = await asyncio.wait(self._active_tasks, return_when=asyncio.FIRST_COMPLETED)
        self._active_tasks = pending

  async def process(self, message: Message) -> None:
    """Send a message through the bus, where it will be handled."""
    logger.debug(f"Unit of work `{self._id}` processing message: {message}")
    match message:
      case Event():
        await self._results.put(message)
      case Command() | Query():
        self._active_tasks.add(asyncio.create_task(self._handle_message(message, self)))
      case _:
        logger.error(f"Invalid message type: {type(message)}")

  def add_task(self, task: asyncio.Task[None]) -> None:
    self._active_tasks.add(task)

  async def close(self) -> None:
    """Gracefully finish processing and cancel leftover tasks."""
    await self._graceful_finish()
    for task in self._active_tasks:
      if not task.done():
        task.cancel()
    logger.debug(f"Unit of work {self._id} closed.")

  def join_stream(self) -> tuple[asyncio.Queue[Any], asyncio.Event]:
    return (self._stream, self._stream_stop_event)

  async def receive_result(self) -> Event | None:
    """Await and return the next available event for this unit of work."""
    return await self._results.get()


class Mediator:
  """Mediator dispatches messages to handlers."""

  _instance: Self | None = None

  def __new__(cls) -> Self:
    if cls._instance is None:
      cls._instance = super().__new__(cls)
      cls._instance._init_bus()
    return cls._instance  # type: ignore[no-any-return, unused-ignore]

  def _init_bus(self) -> None:
    self._services: set[ServiceProtocol[Any]] = set()
    self._contexts: dict[uuid.UUID, MediatorContextProtocol] = {}
    self._context_locks: dict[uuid.UUID, asyncio.Lock] = {}

  @contextlib.asynccontextmanager
  async def context(self):
    """
    Classmethod context manager to open a new `UnitOfWork`
    using the existing mediator instance or creating a new one if needed.
    """
    context = MediatorContext(self.handle_message)
    await self.register_context(context)
    try:
      yield context
    finally:
      await context.close()
      await self.unregister_context(context)

  @property
  def services(self) -> set[ServiceProtocol[Any]]:
    return self._services

  async def stop(self) -> None:
    logger.info("deleted services")
    for service in self._services:
      await service.stop()
    del self._services
    self._instance = None

  def _get_context_lock(self, context_id: uuid.UUID) -> asyncio.Lock:
    if context_id not in self._context_locks:
      self._context_locks[context_id] = asyncio.Lock()
    return self._context_locks[context_id]

  async def register_context(self, context: MediatorContextProtocol) -> None:
    """Registers a new unit of work to receive messages."""
    async with self._get_context_lock(context.identifier):
      logger.debug(f"Unit of work `{context.identifier}` registered.")
      self._contexts[context.identifier] = context

  async def unregister_context(self, context: MediatorContextProtocol) -> None:
    """Unregisters a unit of work, stopping message routing to it."""
    async with self._get_context_lock(context.identifier):
      if self._contexts.pop(context.identifier, None) is not None:  # Pop without raising
        logger.debug(f"Unit of work `{context.identifier}` unregistered.")

  @staticmethod
  async def _handling_task(
    *,
    service: ServiceProtocol[Any],
    message: Message,
    dispatch: Callable[[Message], Awaitable[None]],
    join_stream: Callable[[], tuple[asyncio.Queue[Any], asyncio.Event]],
  ) -> None:
    try:
      await service.handle(message, dispatch=dispatch, join_stream=join_stream)
    except Exception as error:
      logger.critical(f"Uncaught error from {type(service)}: {error}")

  async def handle_message(self, message: Message, context: MediatorContextProtocol) -> None:
    """Handles a message in unit of work by dispatching it to the appropriate services."""
    handled = False
    for service in self._services:
      if isinstance(message, service.supports):
        task = asyncio.create_task(
          self._handling_task(
            service=service, message=message, dispatch=context.process, join_stream=context.join_stream
          )
        )
        context.add_task(task)
        handled = True

    if not handled:
      logger.critical(f"No handler found for message: {message}")

  async def _handle_global_message(self, message: Message, log_level: int = logging.DEBUG) -> None:
    """Handles a global message by dispatching it to the appropriate services."""

    async def dispatch_to_logger(message: Message) -> None:
      """Dispatch function mock for logging."""
      logger.log(log_level, f"Global message: {message}")

    handled = False
    for service in self._services:
      if isinstance(message, service.supports):
        await self._handling_task(
          service=service,
          message=message,
          dispatch=dispatch_to_logger,
          join_stream=lambda: (asyncio.Queue(), asyncio.Event()),
        )
        handled = True

    if not handled:
      logger.critical(f"No handler found for message: {message}")

  def register(self, service: ServiceProtocol[Any]) -> None:
    """Register a service."""
    logger.info(f"Service {type(service).__name__} registered.")
    self._services.add(service)

  def unregister(self, service: ServiceProtocol[Any]) -> None:
    """Unregister a service."""
    logger.info(f"Service {type(service).__name__} unregistered.")
    self._services.remove(service)<|MERGE_RESOLUTION|>--- conflicted
+++ resolved
@@ -19,19 +19,16 @@
   def __init__(
     self, handle_message: Callable[[Message, "MediatorContextProtocol"], Coroutine[Any, Any, None]] = ...
   ): ...
+
   @property
   def identifier(self) -> uuid.UUID: ...
 
   async def process(self, message: Message) -> None: ...
 
   async def close(self) -> None: ...
-<<<<<<< HEAD
-
-  def join_stream(self) -> asyncio.Queue[Any]: ...
-
-=======
+
   def join_stream(self) -> tuple[asyncio.Queue[Any], asyncio.Event]: ...
->>>>>>> 171aedb7
+
   def add_task(self, task: asyncio.Task[None]) -> None: ...
 
   async def receive_result(self) -> Event | None: ...
