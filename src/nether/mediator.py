"""
Mediator pattern for in-process, asynchronous message routing.
"""

from __future__ import annotations

import asyncio
import contextlib
import logging
import uuid
from collections.abc import AsyncIterator, Awaitable, Callable, Coroutine
from typing import Any, Protocol, Self

from .component import ComponentProtocol
from .logging import configure_logger
from .message import Command, Event, Message, Query

__all__ = [
  "Context",
  "ContextManager",
  "ContextProtocol",
  "Mediator",
  "MediatorProtocol",
]


logger = logging.getLogger(__name__)
logger.propagate = False

configure_logger(logger)


class ContextProtocol(Protocol):
  def __init__(self, handle_message: Callable[[Message, Self], Coroutine[Any, Any, None]] = ...): ...

  @property
  def identifier(self) -> uuid.UUID: ...

  async def process(self, message: Message) -> None: ...

  async def close(self) -> None: ...

  async def join_stream(self) -> tuple[asyncio.Queue[Any], asyncio.Event]: ...

  async def add_task(self, task: asyncio.Task[None]) -> None: ...

  async def receive_result(self) -> Event | None: ...


type ContextManager = Callable[[], contextlib.AbstractAsyncContextManager[ContextProtocol]]


class Context:
  """Context represents a unit of work, providing isolated queues."""

  def __init__(
    self,
    handle_message: Callable[[Message, ContextProtocol], Coroutine[Any, Any, None]],
  ):
    """If mediator is not passed, automatically gets the singleton :class:`Mediator` instance."""
    self._handle_message = handle_message
    self._id = uuid.uuid4()
    self._results: asyncio.Queue[Event] = asyncio.Queue()
    self._active_tasks: set[asyncio.Task[None]] = set()
    self._stream: asyncio.Queue[Any] = asyncio.Queue()
    self._stream_stop_event: asyncio.Event = asyncio.Event()
    self._logger = logger

  @property
  def identifier(self) -> uuid.UUID:
    return self._id

  async def _graceful_finish(self) -> None:
    while self._active_tasks:
      tasks_to_wait_for = list(self._active_tasks)
      await asyncio.gather(*tasks_to_wait_for, return_exceptions=True)
      self._active_tasks.difference_update(tasks_to_wait_for)

  async def process(self, message: Message) -> None:
    """Send a message through the bus, where it will be handled."""
    self._logger.debug(f"Context `{self._id}` processing message: {message}")
    match message:
      case Event():
        await self._results.put(message)
<<<<<<< HEAD
        # Also dispatch Events to modules that can handle them
=======
>>>>>>> bfa5de96
        self._active_tasks.add(asyncio.create_task(self._handle_message(message, self)))
      case Command() | Query():
        self._active_tasks.add(asyncio.create_task(self._handle_message(message, self)))
      case _:
        self._logger.error(f"Invalid message type: {type(message)}")

  def add_task(self, task: asyncio.Task[None]) -> None:
    self._active_tasks.add(task)

  async def close(self) -> None:
    """
    Gracefully finish processing, cancel leftover tasks,
    and rollback the associated transaction if not already committed.
    """
    self._logger.info(f"MediatorContext {self._id} closing. Finishing active tasks...")
    await self._graceful_finish()
    for task in self._active_tasks:
      if not task.done():
        task.cancel()

    self._logger.info(f"MediatorContext {self._id} closed.")

  def join_stream(self) -> tuple[asyncio.Queue[Any], asyncio.Event]:
    return (self._stream, self._stream_stop_event)

  async def receive_result(self) -> Event | None:
    """Await and return the next available event for this context."""
    return await self._results.get()


class MediatorProtocol(Protocol):
  @property
  def modules(self) -> set[ComponentProtocol[Any]]: ...

  async def stop(self) -> None: ...

  @contextlib.asynccontextmanager
  async def context(self) -> AsyncIterator[ContextProtocol]: ...

  async def register_context(self, context: ContextProtocol) -> None: ...

  async def unregister_context(self, context: ContextProtocol) -> None: ...

  async def handle_message(self, message: Message, context: ContextProtocol) -> None: ...

  async def register_module(self, module: ComponentProtocol[Any]) -> None: ...

  async def unregister_module(self, module: ComponentProtocol[Any]) -> None: ...


class Mediator:
  """Mediator dispatches messages to handlers."""

  _instance: Self | None = None

  def __new__(cls) -> Self:
    if cls._instance is None:
      cls._instance = super().__new__(cls)
      cls._instance.__init_bus()
    return cls._instance  # type: ignore[no-any-return, unused-ignore]

  def __init_bus(self) -> None:
    self._modules: set[ComponentProtocol[Any]] = set()
    self._contexts: dict[uuid.UUID, ContextProtocol] = {}
    self._context_locks: dict[uuid.UUID, asyncio.Lock] = {}

  @contextlib.asynccontextmanager
  async def context(self):
    """
    The class method context manager to open a new unit-of-work
    using the existing mediator instance or creating a new one if needed.
    """
    context = Context(self.handle)
    await self.register_context(context)
    try:
      await self.register_context(context)
      yield context
    except Exception:
      raise
    finally:
      await context.close()
      if context:
        await self.unregister_context(context)

  @property
  def modules(self) -> set[ComponentProtocol[Any]]:
    if not hasattr(self, "_modules"):
      self.__init_bus()
    return self._modules

  async def stop(self) -> None:
    logger.info("deleted services")
    for module in self._modules:
      await module.on_stop()
    del self._modules
    self._instance = None

  def _get_context_lock(self, context_id: uuid.UUID) -> asyncio.Lock:
    if context_id not in self._context_locks:
      self._context_locks[context_id] = asyncio.Lock()
    return self._context_locks[context_id]

  async def register_context(self, context: ContextProtocol) -> None:
    """Registers a new unit of work to receive messages."""
    async with self._get_context_lock(context.identifier):
      logger.debug(f"Context `{context.identifier}` registered.")
      self._contexts[context.identifier] = context

  async def unregister_context(self, context: ContextProtocol) -> None:
    """Unregisters a unit of work, stopping message routing to it."""
    async with self._get_context_lock(context.identifier):
      if self._contexts.pop(context.identifier, None) is not None:  # Pop without raising
        logger.debug(f"Context `{context.identifier}` unregistered.")

  @staticmethod
  async def _handling_task(
    *,
    module: ComponentProtocol[Any],
    message: Message,
    dispatch: Callable[[Message], Awaitable[None]],
    join_stream: Callable[[], tuple[asyncio.Queue[Any], asyncio.Event]],
  ) -> None:
    try:
      await module.handle(message, dispatch=dispatch, join_stream=join_stream)
    except Exception as error:
      logger.critical(f"Uncaught error from {type(module)}: {error}")

  async def handle(self, message: Message, context: ContextProtocol) -> None:
    """Handles a message in unit of work by dispatching it to the appropriate modules."""
    handled = False
    for module in self._modules:
      if isinstance(message, module.supports):
        task = asyncio.create_task(
          self._handling_task(
            module=module,
            message=message,
            dispatch=context.process,
            join_stream=context.join_stream,
          )
        )
        context.add_task(task)
        handled = True

    if not handled and not isinstance(message, Event):
      logger.critical(f"No handler found for message: {message}")

  def register_module(self, module: ComponentProtocol[Any]) -> None:
    """Register a service."""
    logger.info(f"Module {type(module).__name__} registered.")
    self._modules.add(module)

  def unregister_module(self, module: ComponentProtocol[Any]) -> None:
    """Unregister a service."""
    logger.info(f"module {type(module).__name__} unregistered.")
    self._modules.remove(module)<|MERGE_RESOLUTION|>--- conflicted
+++ resolved
@@ -44,7 +44,7 @@
 
   async def add_task(self, task: asyncio.Task[None]) -> None: ...
 
-  async def receive_result(self) -> Event | None: ...
+  async def receive_result(self) -> Event | None: ...https://github.com/arjuna-group/nether/pull/3/conflict?name=src%252Fnether%252Fmediator.py&ancestor_oid=a2008d0a77d9e4f45622233fb8eb44c212b8aa80&base_oid=2a1a2c3998f41f6b015e88f138ed32ba5f913e06&head_oid=70b8a111a0703abfd5e8e959bd086d59e682743d
 
 
 type ContextManager = Callable[[], contextlib.AbstractAsyncContextManager[ContextProtocol]]
@@ -82,10 +82,6 @@
     match message:
       case Event():
         await self._results.put(message)
-<<<<<<< HEAD
-        # Also dispatch Events to modules that can handle them
-=======
->>>>>>> bfa5de96
         self._active_tasks.add(asyncio.create_task(self._handle_message(message, self)))
       case Command() | Query():
         self._active_tasks.add(asyncio.create_task(self._handle_message(message, self)))
