--- conflicted
+++ resolved
@@ -203,19 +203,10 @@
     self._mediator = mediator
     self._stop_event = asyncio.Event()
     self.logger = logger
-<<<<<<< HEAD
     # self._transaction_manager = TransactionManager(
     #   logger=logger, dsn=self._database_dsn, min_pool_size=3, max_pool_size=10
     # )
     self._services: set[ComponentProtocol] = set()
-=======
-    self._database_dsn = database_dsn
-    self._transaction_manager = TransactionManager(
-      logger=logger, dsn=self._database_dsn, min_pool_size=0, max_pool_size=10
-    )
-    self._services: set[ServiceProtocol] = set()
->>>>>>> bfa5de96
-
     # TODO: uptime, background processing
 
   @property
